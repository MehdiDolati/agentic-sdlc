# tools/auto-issue.ps1
# Purpose: Create/checkout an issue branch only. No PR here.

[CmdletBinding()]
param(
  [Parameter(Mandatory=$true)][string] $Repo,
  [Parameter(Mandatory=$true)][int]    $IssueNumber
)

function Fail($msg){ Write-Error $msg; exit 1 }

# Non-interactive hardening
$ErrorActionPreference     = 'Stop'
$ProgressPreference        = 'SilentlyContinue'
$env:GIT_ASKPASS           = "echo"
$env:GIT_TERMINAL_PROMPT   = "0"
$env:GIT_EDITOR            = "true"
$env:GH_PROMPT_DISABLED    = "1"
$env:GH_NO_UPDATE_NOTIFIER = "1"

# Preconditions
if (-not (Get-Command git -ErrorAction SilentlyContinue)) { Fail "git not found in PATH." }
if (-not (Get-Command gh  -ErrorAction SilentlyContinue)) { Fail "GitHub CLI 'gh' not found." }

# Use GH_TOKEN or existing gh login
if (-not [string]::IsNullOrWhiteSpace($env:GITHUB_TOKEN) -and [string]::IsNullOrWhiteSpace($env:GH_TOKEN)) {
  $env:GH_TOKEN = $env:GITHUB_TOKEN
}
if (-not [string]::IsNullOrWhiteSpace($env:GH_TOKEN)) {
  $null = & gh api user --jq .login 2>$null
  if ($LASTEXITCODE -ne 0) { Fail "GH_TOKEN provided but invalid/insufficient scope. Need 'repo' & 'workflow'." }
} else {
  & gh auth status 1>$null 2>$null
}

# Must run inside git repo & clean tree
try { & git rev-parse --is-inside-work-tree 1>$null 2>$null } catch { Fail "Run from inside a git repository." }
$dirty = git status --porcelain
if ($dirty) { Fail "Working tree is dirty. Commit or stash before continuing." }

# Fetch issue info for slug
$title = & gh api "repos/$Repo/issues/$IssueNumber" --jq .title 2>$null
if ([string]::IsNullOrWhiteSpace($title)) { Fail "Unable to fetch issue #$IssueNumber from $Repo." }

function New-Slug([string]$s){
  $s = $s.ToLower()
  $s = ($s -replace '[^a-z0-9]+','-').Trim('-')
  if ($s.Length -gt 64) { $s = $s.Substring(0,64).Trim('-') }
  return $s
}

$slug       = New-Slug $title
$branchName = "issue-$IssueNumber-$slug"

<<<<<<< HEAD
# Does branch have an upstream?
$hasUpstream = $null
$prevEap = $ErrorActionPreference
$ErrorActionPreference = 'Continue'

$null = & git rev-parse --abbrev-ref --symbolic-full-name "$branch@{u}" 2>$null
$probeExit = $LASTEXITCODE
if ($probeExit -eq 0) {
  $hasUpstream = (& git rev-parse --abbrev-ref --symbolic-full-name "$branch@{u}" 2>$null).Trim()
}

$ErrorActionPreference = $prevEap

if ($probeExit -ne 0 -or [string]::IsNullOrWhiteSpace($hasUpstream)) {
  Write-Host "Setting upstream and pushing $branch…"
  & git push -u origin $branch | Out-Null
} else {
  Write-Host "Rebasing on remote and pushing $branch…"
  & git pull --rebase origin $branch | Out-Null
  & git push | Out-Null
}

# Ensure we only try to open a PR if this branch has commits ahead of main
$base = 'main'
& git fetch origin $base | Out-Null

# Count ahead/behind relative to origin/main
$counts = & git rev-list --left-right --count "origin/$base...$branch" 2>$null
# Expected format: "<behind> <ahead>"
$behind = 0; $ahead = 0
if ($counts -match '^\s*(\d+)\s+(\d+)\s*$') {
  $behind = [int]$Matches[1]
  $ahead  = [int]$Matches[2]
}

if ($ahead -le 0) {
  Write-Host "Branch '$branch' has no commits ahead of '$base'. Skipping PR creation."
  Write-Host "Done. Nothing to PR for issue #$IssueNumber right now."
  return
}


# --- Create or update PR (non-interactive, with timeout) ---------------------
# Check if a PR already exists for this branch
$existing = gh pr list -R $Repo --head $branch --json number --jq '.[0].number' 2>$null

if (-not $existing) {
  $prTitle = $title
  $prBody  = "Automated PR for issue #$IssueNumber.`r`n`r`nCloses #$IssueNumber"

  $ghCreate = @(
    'pr','create',
    '-R', $Repo,
    '--base','main',
    '--head', $branch,
    '--title', ('"{0}"' -f $prTitle),
    '--body',  ('"{0}"' -f $prBody)
  ) -join ' '

  $res = Invoke-ExternalWithTimeout -FilePath 'gh' -ArgumentList $ghCreate -TimeoutSeconds 180 -WorkingDirectory (Get-Location).Path
  if ($res.ExitCode -ne 0) {
  $exitDisplay = ($res.ExitCode -as [int]); if ($null -eq $exitDisplay) { $exitDisplay = -1 }
  $msg = @"
	gh pr create failed (exit $exitDisplay).
	STDERR:
	$($res.StdErr)
	STDOUT:
	$($res.StdOut)
"@
  Fail $msg
}

  # Resolve PR number post-create
  $existing = gh pr list -R $Repo --head $branch --json number --jq '.[0].number'
}

# --- Ensure PR body contains “Closes #N” (idempotent) ------------------------
try {
  $currBody = gh pr view $existing -R $Repo --json body --jq .body
  if ($currBody -notmatch "(?i)closes\s*#\s*$IssueNumber") {
    $newBody = ($currBody.Trim() + "`r`n`r`nCloses #$IssueNumber").Trim()
    gh pr edit $existing -R $Repo --body $newBody | Out-Null
    Write-Host "Injected 'Closes #$IssueNumber' into PR body."
  }
} catch {
  Write-Warning "Could not verify/update PR body: $($_.Exception.Message)"
}

# --- Apply labels (one-by-one; gh expects a single value per flag) -----------
if ($Labels -and $Labels.Count -gt 0) {
  foreach ($label in $Labels) {
    gh pr edit $existing -R $Repo --add-label "$label" | Out-Null
  }
  Write-Host "Applied labels: $($Labels -join ', ')"
}

# --- Optionally wait for checks to complete ----------------------------------
if ($WaitForChecks) {
  Write-Host "Waiting for checks to complete…"
  # Poll up to 5 minutes (60 * 5s). Adjust as needed.
  for ($i = 0; $i -lt 60; $i++) {
    $summary = gh pr checks $existing -R $Repo 2>$null
    if ($LASTEXITCODE -eq 0 -and $summary) {
      if ($summary -match "All checks were successful") {
        Write-Host "Checks are green."
        break
      }
      if ($summary -match "(?i)failing|failed") {
        Fail "Checks failing for PR #$existing"
      }
    }
    Start-Sleep -Seconds 5
  }
}

# --- Auto-merge if requested --------------------------------------------------
if ($AutoMerge) {
  Write-Host "Merging PR #$existing…"
  $mergeArgs = @('pr','merge', $existing, '-R', $Repo, '--squash','--delete-branch') -join ' '
  $m = Invoke-ExternalWithTimeout -FilePath 'gh' -ArgumentList $mergeArgs -TimeoutSeconds 180 -WorkingDirectory (Get-Location).Path
  if ($m.ExitCode -ne 0) {
    Fail ("gh pr merge failed (exit {0}). stderr:`n{1}" -f $m.ExitCode, $m.StdErr)
  }
=======
# Create or checkout the branch
$exists = & git rev-parse --verify --quiet "refs/heads/$branchName" 2>$null
if ($LASTEXITCODE -eq 0) {
  Write-Host "Checking out existing branch: $branchName"
  & git checkout "$branchName" | Out-Null
} else {
  Write-Host "Creating new branch: $branchName"
  & git checkout -b "$branchName" | Out-Null
>>>>>>> 761d794a
}

Write-Host "Branch ready: $branchName"<|MERGE_RESOLUTION|>--- conflicted
+++ resolved
@@ -52,140 +52,6 @@
 $slug       = New-Slug $title
 $branchName = "issue-$IssueNumber-$slug"
 
-<<<<<<< HEAD
-# Does branch have an upstream?
-$hasUpstream = $null
-$prevEap = $ErrorActionPreference
-$ErrorActionPreference = 'Continue'
-
-$null = & git rev-parse --abbrev-ref --symbolic-full-name "$branch@{u}" 2>$null
-$probeExit = $LASTEXITCODE
-if ($probeExit -eq 0) {
-  $hasUpstream = (& git rev-parse --abbrev-ref --symbolic-full-name "$branch@{u}" 2>$null).Trim()
-}
-
-$ErrorActionPreference = $prevEap
-
-if ($probeExit -ne 0 -or [string]::IsNullOrWhiteSpace($hasUpstream)) {
-  Write-Host "Setting upstream and pushing $branch…"
-  & git push -u origin $branch | Out-Null
-} else {
-  Write-Host "Rebasing on remote and pushing $branch…"
-  & git pull --rebase origin $branch | Out-Null
-  & git push | Out-Null
-}
-
-# Ensure we only try to open a PR if this branch has commits ahead of main
-$base = 'main'
-& git fetch origin $base | Out-Null
-
-# Count ahead/behind relative to origin/main
-$counts = & git rev-list --left-right --count "origin/$base...$branch" 2>$null
-# Expected format: "<behind> <ahead>"
-$behind = 0; $ahead = 0
-if ($counts -match '^\s*(\d+)\s+(\d+)\s*$') {
-  $behind = [int]$Matches[1]
-  $ahead  = [int]$Matches[2]
-}
-
-if ($ahead -le 0) {
-  Write-Host "Branch '$branch' has no commits ahead of '$base'. Skipping PR creation."
-  Write-Host "Done. Nothing to PR for issue #$IssueNumber right now."
-  return
-}
-
-
-# --- Create or update PR (non-interactive, with timeout) ---------------------
-# Check if a PR already exists for this branch
-$existing = gh pr list -R $Repo --head $branch --json number --jq '.[0].number' 2>$null
-
-if (-not $existing) {
-  $prTitle = $title
-  $prBody  = "Automated PR for issue #$IssueNumber.`r`n`r`nCloses #$IssueNumber"
-
-  $ghCreate = @(
-    'pr','create',
-    '-R', $Repo,
-    '--base','main',
-    '--head', $branch,
-    '--title', ('"{0}"' -f $prTitle),
-    '--body',  ('"{0}"' -f $prBody)
-  ) -join ' '
-
-  $res = Invoke-ExternalWithTimeout -FilePath 'gh' -ArgumentList $ghCreate -TimeoutSeconds 180 -WorkingDirectory (Get-Location).Path
-  if ($res.ExitCode -ne 0) {
-  $exitDisplay = ($res.ExitCode -as [int]); if ($null -eq $exitDisplay) { $exitDisplay = -1 }
-  $msg = @"
-	gh pr create failed (exit $exitDisplay).
-	STDERR:
-	$($res.StdErr)
-	STDOUT:
-	$($res.StdOut)
-"@
-  Fail $msg
-}
-
-  # Resolve PR number post-create
-  $existing = gh pr list -R $Repo --head $branch --json number --jq '.[0].number'
-}
-
-# --- Ensure PR body contains “Closes #N” (idempotent) ------------------------
-try {
-  $currBody = gh pr view $existing -R $Repo --json body --jq .body
-  if ($currBody -notmatch "(?i)closes\s*#\s*$IssueNumber") {
-    $newBody = ($currBody.Trim() + "`r`n`r`nCloses #$IssueNumber").Trim()
-    gh pr edit $existing -R $Repo --body $newBody | Out-Null
-    Write-Host "Injected 'Closes #$IssueNumber' into PR body."
-  }
-} catch {
-  Write-Warning "Could not verify/update PR body: $($_.Exception.Message)"
-}
-
-# --- Apply labels (one-by-one; gh expects a single value per flag) -----------
-if ($Labels -and $Labels.Count -gt 0) {
-  foreach ($label in $Labels) {
-    gh pr edit $existing -R $Repo --add-label "$label" | Out-Null
-  }
-  Write-Host "Applied labels: $($Labels -join ', ')"
-}
-
-# --- Optionally wait for checks to complete ----------------------------------
-if ($WaitForChecks) {
-  Write-Host "Waiting for checks to complete…"
-  # Poll up to 5 minutes (60 * 5s). Adjust as needed.
-  for ($i = 0; $i -lt 60; $i++) {
-    $summary = gh pr checks $existing -R $Repo 2>$null
-    if ($LASTEXITCODE -eq 0 -and $summary) {
-      if ($summary -match "All checks were successful") {
-        Write-Host "Checks are green."
-        break
-      }
-      if ($summary -match "(?i)failing|failed") {
-        Fail "Checks failing for PR #$existing"
-      }
-    }
-    Start-Sleep -Seconds 5
-  }
-}
-
-# --- Auto-merge if requested --------------------------------------------------
-if ($AutoMerge) {
-  Write-Host "Merging PR #$existing…"
-  $mergeArgs = @('pr','merge', $existing, '-R', $Repo, '--squash','--delete-branch') -join ' '
-  $m = Invoke-ExternalWithTimeout -FilePath 'gh' -ArgumentList $mergeArgs -TimeoutSeconds 180 -WorkingDirectory (Get-Location).Path
-  if ($m.ExitCode -ne 0) {
-    Fail ("gh pr merge failed (exit {0}). stderr:`n{1}" -f $m.ExitCode, $m.StdErr)
-  }
-=======
-# Create or checkout the branch
-$exists = & git rev-parse --verify --quiet "refs/heads/$branchName" 2>$null
-if ($LASTEXITCODE -eq 0) {
-  Write-Host "Checking out existing branch: $branchName"
-  & git checkout "$branchName" | Out-Null
-} else {
-  Write-Host "Creating new branch: $branchName"
-  & git checkout -b "$branchName" | Out-Null
->>>>>>> 761d794a
 }
 
 Write-Host "Branch ready: $branchName"